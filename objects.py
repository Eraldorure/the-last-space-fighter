--- conflicted
+++ resolved
@@ -1,235 +1,202 @@
-import pyxel as px
-from random import randint
-
-import functions as func
-
-
-class Hitbox:
-    """Une classe abstraite représentant une hitbox.
-    Cette classe est utilisée par la totalité des objets qui possède une quelconque interaction."""
-
-    def __init__(self, x: int, y: int, width: int, height: int):
-        self.x = x
-        self.y = y
-        self.w = width
-        self.h = height
-
-    def __repr__(self):
-        return f"Hitbox({self.x}, {self.y}, {self.w}, {self.h})"
-
-    def __contains__(self, co):
-        """Semblable à la méthode '.contains', à la différence près que cette version s'utilise
-        comme ceci : '(x, y) in hitbox'."""
-        return self.contains(*co)
-
-    def __and__(self, other):
-        """Renvoie un booléen indiquant si deux hitboxes se chevauchent.
-        S'utilise comme suit : 'hitbox1 & hitbox2'."""
-        ax = self.x + self.w
-        ay = self.y + self.h
-        bx = other.x + other.w
-        by = other.y + other.h
-        return other.contains(self.x, self.y) or other.contains(self.x, ay) or other.contains(ax, self.y) or other.contains(ax, ay) \
-            or self.contains(other.x, other.y) or self.contains(other.x, by) or self.contains(bx, other.y) or self.contains(bx, by)
-
-    def contains(self, x, y) -> bool:
-        """Indique si deux coordonnées x et y se situent à l'intérieur de la hitbox."""
-        return self.x < x < self.x + self.w and self.y < y < self.y + self.h
-
-    def draw(self, col: int):
-        """Méthode permettant de dessiner la hitbox. À n'utiliser qu'à des fins de débug."""
-        px.rect(self.x, self.y, self.w, self.h, col)
-
-
-class Button:
-    """Une classe permettant de représenter un bouton et d'interagir avec."""
-
-    def __init__(self, x: int, y: int, width: int, height: int, text: str = "", enabled: bool = True):
-        self.x = x
-        self.y = y
-        self.w = width
-        self.h = height
-        self.txt = text
-        self.on = enabled
-        self.hb = Hitbox(x, y, width, height)
-
-    def __repr__(self):
-        return f"Button({self.x}, {self.y}, {self.w}, {self.h}, {self.txt}, {self.on})"
-
-    def toggle(self):
-        """Permet de (dés)activer le bouton. Une fois désactivé, le bouton ne sera plus dessiné"""
-        self.on = not self.on
-
-    def is_pressed(self, btn: int = px.MOUSE_BUTTON_LEFT) -> bool:
-        """Indique si la souris est située à l'intérieur de la hitbox du bouton et que la touche renseignée (par
-        défaut le clic gauche de la souris) est pressée."""
-        return self.on and px.btnp(btn) and self.hb.contains(px.mouse_x, px.mouse_y)
-
-    def draw(self, force: bool = False):
-        """Permet de dessiner le bouton.
-        Le paramètre 'force' permet de forcer le dessin du bouton même si ce dernier est désactivé."""
-        if self.on or force:
-            px.rect(self.x, self.y, self.w, self.h, 9)
-            px.rectb(self.x, self.y, self.w, self.h, 2)
-            px.text(x=self.x + self.w // 2 - 2 * len(self.txt) + 1,
-                    y=self.y + self.h // 2 - 2,
-                    s=self.txt, col=7)
-
-
-class Enemy:
-    """Classe représentant un ennemi (de tout types)."""
-
-    def __init__(self, x, y, dir_x, dir_y, model="normal"):
-        if model not in self.MODELS:
-            raise ValueError(f"unknown model '{model}', you must choose between between {', '.join(self.MODELS.keys())}")
-        self.x = x
-        self.y = y
-        self.origin = x, y
-        self.dx = dir_x
-        self.dy = dir_y
-        self.t = 0
-        self.step = func.t_step(x, y, dir_x, dir_y) * randint(3, 5) / 10
-        self.model = model
-        self.__attr = self.MODELS[model]
-        self.w, self.h = self.__attr["size"]
-        self.hp = self.__attr["hp"]
-        self.__half_hp = self.hp // 2 + 1
-        self.hb = Hitbox(x, y, self.w, self.h)
-
-    def __repr__(self):
-        return f"Enemy({self.x}, {self.y}, {self.dx}, {self.dy}, {self.model}"
-
-    def draw(self):
-        """Dessine les ennemis. Leur design change en fonction de leur vie."""
-        if self.is_injured:
-            px.blt(self.x, self.y, 0, *self.__attr["full"], self.w, self.h, 0)
-        else:
-            px.blt(self.x, self.y, 0, *self.__attr["low"], self.w, self.h, 0)
-
-<<<<<<< HEAD
-    def harm(self, dmg: int = 1):
-=======
-    def harm(self, dmg: int):
->>>>>>> a206c0fa
-        """Permet d'infliger des dégâts à l'ennemi."""
-        self.hp -= dmg
-
-    def move(self):
-        """Permet de déplacer l'ennemi automatiquement dans la direction fournie lors de l'instanciation."""
-        self.x, self.y = func.lerp_pts(*self.origin, self.dx, self.dy, self.t)
-        self.hb.x = self.x
-        self.hb.y = self.y
-        self.t += self.step
-
-    @property
-    def is_injured(self) -> bool:
-        return self.hp < self.__half_hp
-
-    @property
-    def is_dead(self) -> bool:
-        return self.hp < 1
-
-    MODELS = {"small": {"hp": 2, "size": (11, 11), "full": (20, 0), "low": (32, 0)},
-              "normal": {"hp": 8, "size": (15, 15), "full": (44, 0), "low": (60, 0)},
-              "big": {"hp": 32, "size": (48, 44), "full": (102, 0), "low": (151, 0)}}
-
-
-class Bullet:
-    """Classe représentant un tir (qu'il soit allié ou ennemi).
-    Fonctionne grâce à des interpolations linéaires (aka lerp)."""
-
-<<<<<<< HEAD
-    def __init__(self, x: int, y: int, dir_x: int, dir_y: int, color: int = 7):
-=======
-    def __init__(self, color, x, y, dir_x, dir_y):
->>>>>>> a206c0fa
-        self.origin = x, y
-        self.x = x
-        self.y = y
-        self.dx = dir_x
-        self.dy = dir_y
-        self.t = 0
-<<<<<<< HEAD
-        self.col = color
-        self.step = 2 * func.t_step(x, y, dir_x, dir_y)
-        self.used = False
-=======
-        self.color = color
-        self.step = func.t_step(x, y, dir_x, dir_y)
->>>>>>> a206c0fa
-        self.hb = Hitbox(x, y, 1, 1)
-
-    def __repr__(self):
-        return f"Bullet({self.x}, {self.y}, {self.dx}, {self.dy}, {self.col})"
-
-    def move(self):
-<<<<<<< HEAD
-        """Permet de déplacer le tir automatiquement dans la direction fournie lors de l'instanciation."""
-=======
->>>>>>> a206c0fa
-        self.x, self.y = func.lerp_pts(*self.origin, self.dx, self.dy, self.t)
-        self.hb.x = self.x
-        self.hb.y = self.y
-        self.t += self.step
-
-    def draw(self):
-<<<<<<< HEAD
-        """Permet de dessiner le tir."""
-        px.pset(self.x, self.y, self.col)
-=======
-        px.rect(self.x, self.y, 1, 1, self.color)
->>>>>>> a206c0fa
-
-
-class Player:
-    """Classe représentant le joueur, c'est-à-dire le vaisseau que le joueur contrôle."""
-
-    def __init__(self, start_x: int, start_y: int, hp: int = 3):
-        self.x = start_x
-        self.y = start_y
-        self.hp = hp
-        self.hb = Hitbox(start_x, start_y, 9, 7)
-
-<<<<<<< HEAD
-    def __repr__(self):
-        return f"{self.x}, {self.y}, {self.hp}"
-
-    def draw(self):
-        """Permet de dessiner le joueur, c'est-à-dire son vaisseau."""
-=======
-    def draw(self):
->>>>>>> a206c0fa
-        px.blt(self.x, self.y, 0, 0, 0, 9, 7, 0)
-
-    def move_up(self, step: int = 1):
-        """Déplace le joueur vers le haut de 'step' pixels."""
-        self.y -= step
-        self.hb.y -= step
-
-    def move_down(self, step: int = 1):
-        """Déplace le joueur vers le bas de 'step' pixels."""
-        self.y += step
-        self.hb.y += step
-
-    def move_left(self, step: int = 1):
-        """Déplace le joueur vers la gauche de 'step' pixels."""
-        self.x -= step
-        self.hb.x -= step
-
-    def move_right(self, step: int = 1):
-<<<<<<< HEAD
-        """Déplace le joueur vers la droite de 'step' pixels."""
-=======
->>>>>>> a206c0fa
-        self.x += step
-        self.hb.x += step
-
-    @property
-<<<<<<< HEAD
-    def is_dead(self) -> bool:
-        return self.hp < 1
-=======
-    def is_dead(self):
-        return self.hp < 1
-
->>>>>>> a206c0fa
+import pyxel as px
+from random import randint
+
+import functions as func
+
+
+class Hitbox:
+    """Une classe abstraite représentant une hitbox.
+    Cette classe est utilisée par la totalité des objets qui possède une quelconque interaction."""
+
+    def __init__(self, x: int, y: int, width: int, height: int):
+        self.x = x
+        self.y = y
+        self.w = width
+        self.h = height
+
+    def __repr__(self):
+        return f"Hitbox({self.x}, {self.y}, {self.w}, {self.h})"
+
+    def __contains__(self, co):
+        """Semblable à la méthode '.contains', à la différence près que cette version s'utilise
+        comme ceci : '(x, y) in hitbox'."""
+        return self.contains(*co)
+
+    def __and__(self, other):
+        """Renvoie un booléen indiquant si deux hitboxes se chevauchent.
+        S'utilise comme suit : 'hitbox1 & hitbox2'."""
+        ax = self.x + self.w
+        ay = self.y + self.h
+        bx = other.x + other.w
+        by = other.y + other.h
+        return other.contains(self.x, self.y) or other.contains(self.x, ay) or other.contains(ax, self.y) or other.contains(ax, ay) \
+            or self.contains(other.x, other.y) or self.contains(other.x, by) or self.contains(bx, other.y) or self.contains(bx, by)
+
+    def contains(self, x, y) -> bool:
+        """Indique si deux coordonnées x et y se situent à l'intérieur de la hitbox."""
+        return self.x < x < self.x + self.w and self.y < y < self.y + self.h
+
+    def draw(self, col: int):
+        """Méthode permettant de dessiner la hitbox. À n'utiliser qu'à des fins de débug."""
+        px.rect(self.x, self.y, self.w, self.h, col)
+
+
+class Button:
+    """Une classe permettant de représenter un bouton et d'interagir avec."""
+
+    def __init__(self, x: int, y: int, width: int, height: int, text: str = "", enabled: bool = True):
+        self.x = x
+        self.y = y
+        self.w = width
+        self.h = height
+        self.txt = text
+        self.on = enabled
+        self.hb = Hitbox(x, y, width, height)
+
+    def __repr__(self):
+        return f"Button({self.x}, {self.y}, {self.w}, {self.h}, {self.txt}, {self.on})"
+
+    def toggle(self):
+        """Permet de (dés)activer le bouton. Une fois désactivé, le bouton ne sera plus dessiné"""
+        self.on = not self.on
+
+    def is_pressed(self, btn: int = px.MOUSE_BUTTON_LEFT) -> bool:
+        """Indique si la souris est située à l'intérieur de la hitbox du bouton et que la touche renseignée (par
+        défaut le clic gauche de la souris) est pressée."""
+        return self.on and px.btnp(btn) and self.hb.contains(px.mouse_x, px.mouse_y)
+
+    def draw(self, force: bool = False):
+        """Permet de dessiner le bouton.
+        Le paramètre 'force' permet de forcer le dessin du bouton même si ce dernier est désactivé."""
+        if self.on or force:
+            px.rect(self.x, self.y, self.w, self.h, 9)
+            px.rectb(self.x, self.y, self.w, self.h, 2)
+            px.text(x=self.x + self.w // 2 - 2 * len(self.txt) + 1,
+                    y=self.y + self.h // 2 - 2,
+                    s=self.txt, col=7)
+
+
+class Enemy:
+    """Classe représentant un ennemi (de tout types)."""
+
+    def __init__(self, x: int, y: int, dir_x: int, dir_y: int, model: str = "normal"):
+        if model not in self.MODELS:
+            raise ValueError(f"unknown model '{model}', you must choose between between {', '.join(self.MODELS.keys())}")
+        self.x = x
+        self.y = y
+        self.origin = x, y
+        self.dx = dir_x
+        self.dy = dir_y
+        self.t = 0
+        self.step = func.t_step(x, y, dir_x, dir_y) * randint(3, 5) / 10
+        self.model = model
+        self.__attr = self.MODELS[model]
+        self.w, self.h = self.__attr["size"]
+        self.hp = self.__attr["hp"]
+        self.__half_hp = self.hp // 2 + 1
+        self.hb = Hitbox(x, y, self.w, self.h)
+
+    def __repr__(self):
+        return f"Enemy({self.x}, {self.y}, {self.dx}, {self.dy}, {self.model}"
+
+    def draw(self):
+        """Dessine les ennemis. Leur design change en fonction de leur vie."""
+        if self.is_injured:
+            px.blt(self.x, self.y, 0, *self.__attr["full"], self.w, self.h, 0)
+        else:
+            px.blt(self.x, self.y, 0, *self.__attr["low"], self.w, self.h, 0)
+
+    def harm(self, dmg: int = 1):
+        """Permet d'infliger des dégâts à l'ennemi."""
+        self.hp -= dmg
+
+    def move(self):
+        """Permet de déplacer l'ennemi automatiquement dans la direction fournie lors de l'instanciation."""
+        self.x, self.y = func.lerp_pts(*self.origin, self.dx, self.dy, self.t)
+        self.hb.x = self.x
+        self.hb.y = self.y
+        self.t += self.step
+
+    @property
+    def is_injured(self) -> bool:
+        return self.hp < self.__half_hp
+
+    @property
+    def is_dead(self) -> bool:
+        return self.hp < 1
+
+    MODELS = {"small": {"hp": 2, "size": (11, 11), "full": (20, 0), "low": (32, 0)},
+              "normal": {"hp": 8, "size": (15, 15), "full": (44, 0), "low": (60, 0)},
+              "big": {"hp": 32, "size": (48, 44), "full": (102, 0), "low": (151, 0)}}
+
+
+class Bullet:
+    """Classe représentant un tir (qu'il soit allié ou ennemi).
+    Fonctionne grâce à des interpolations linéaires (aka lerp)."""
+
+    def __init__(self, x: int, y: int, dir_x: int, dir_y: int, color: int = 7):
+        self.origin = x, y
+        self.x = x
+        self.y = y
+        self.dx = dir_x
+        self.dy = dir_y
+        self.t = 0
+        self.col = color
+        self.step = 2 * func.t_step(x, y, dir_x, dir_y)
+        self.used = False
+        self.hb = Hitbox(x, y, 1, 1)
+
+    def __repr__(self):
+        return f"Bullet({self.x}, {self.y}, {self.dx}, {self.dy}, {self.col})"
+
+    def move(self):
+        """Permet de déplacer le tir automatiquement dans la direction fournie lors de l'instanciation."""
+        self.x, self.y = func.lerp_pts(*self.origin, self.dx, self.dy, self.t)
+        self.hb.x = self.x
+        self.hb.y = self.y
+        self.t += self.step
+
+    def draw(self):
+        """Permet de dessiner le tir."""
+        px.pset(self.x, self.y, self.col)
+
+
+class Player:
+    """Classe représentant le joueur, c'est-à-dire le vaisseau que le joueur contrôle."""
+
+    def __init__(self, start_x: int, start_y: int, hp: int = 3):
+        self.x = start_x
+        self.y = start_y
+        self.hp = hp
+        self.hb = Hitbox(start_x, start_y, 9, 7)
+
+    def __repr__(self):
+        return f"{self.x}, {self.y}, {self.hp}"
+
+    def draw(self):
+        """Permet de dessiner le joueur, c'est-à-dire son vaisseau."""
+        px.blt(self.x, self.y, 0, 0, 0, 9, 7, 0)
+
+    def move_up(self, step: int = 1):
+        """Déplace le joueur vers le haut de 'step' pixels."""
+        self.y -= step
+        self.hb.y -= step
+
+    def move_down(self, step: int = 1):
+        """Déplace le joueur vers le bas de 'step' pixels."""
+        self.y += step
+        self.hb.y += step
+
+    def move_left(self, step: int = 1):
+        """Déplace le joueur vers la gauche de 'step' pixels."""
+        self.x -= step
+        self.hb.x -= step
+
+    def move_right(self, step: int = 1):
+        """Déplace le joueur vers la droite de 'step' pixels."""
+        self.x += step
+        self.hb.x += step
+
+    @property
+    def is_dead(self) -> bool:
+        return self.hp < 1